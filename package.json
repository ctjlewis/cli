--- conflicted
+++ resolved
@@ -85,13 +85,8 @@
     "lodash.isequal": "^4.5.0",
     "lodash.sample": "^4.2.1",
     "log-symbols": "^2.2.0",
-<<<<<<< HEAD
     "netlify": "^2.4.8",
-    "netlify-dev-plugin": "^1.0.27",
-=======
-    "netlify": "^2.4.7",
     "netlify-dev-plugin": "^1.0.28",
->>>>>>> 50f6ca50
     "node-fetch": "^2.6.0",
     "open": "^6.4.0",
     "ora": "^3.4.0",
