--- conflicted
+++ resolved
@@ -60,12 +60,9 @@
     "ci-info": "^2.0.0",
     "clean-deep": "^3.0.2",
     "cli-spinners": "^1.3.1",
-<<<<<<< HEAD
-    "cli-ux": "^5.1.0",
+    "cli-ux": "^5.2.0",
     "concordance": "^4.0.0",
-=======
     "cli-ux": "^5.2.0",
->>>>>>> 5507344c
     "configstore": "^4.0.0",
     "dot-prop": "^4.2.0",
     "find-up": "^3.0.0",
