const { Command } = require('@oclif/command')
const showHelp = require('../../utils/show-help')
const { isEmptyCommand } = require('../../utils/check-command-inputs')

class AddonsCommand extends Command {
  async run() {
    const { flags, args } = this.parse(AddonsCommand)

    // Show help on empty sub command
    if (isEmptyCommand(flags, args)) {
      showHelp(this.id)
      this.exit()
    }
  }
}

AddonsCommand.description = `Handle addon operations
The addons command will help you manage all your netlify addons
`
AddonsCommand.aliases = ['addon']
AddonsCommand.examples = [
<<<<<<< HEAD
  'netlify addons:list',
  'netlify addons:create addon-xyz',
  'netlify addons:config addon-xyz',
=======
  'netlify addons:create addon-xyz --value foo',
  'netlify addons:config addon-xyz --value bar',
>>>>>>> 6893cfb1
  'netlify addons:delete addon-xyz',
  'netlify addons:auth addon-xyz'
]

AddonsCommand.hidden = true

module.exports = AddonsCommand<|MERGE_RESOLUTION|>--- conflicted
+++ resolved
@@ -19,14 +19,9 @@
 `
 AddonsCommand.aliases = ['addon']
 AddonsCommand.examples = [
-<<<<<<< HEAD
   'netlify addons:list',
   'netlify addons:create addon-xyz',
   'netlify addons:config addon-xyz',
-=======
-  'netlify addons:create addon-xyz --value foo',
-  'netlify addons:config addon-xyz --value bar',
->>>>>>> 6893cfb1
   'netlify addons:delete addon-xyz',
   'netlify addons:auth addon-xyz'
 ]
