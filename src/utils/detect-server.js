--- conflicted
+++ resolved
@@ -126,18 +126,8 @@
         tellUser("command")
       ); // if settings.command is empty, its bc no settings matched
     }
-<<<<<<< HEAD
     if (devConfig.port) settings.port = devConfig.port
-=======
-    if (devConfig.port) {
-      settings.proxyPort = devConfig.port || settings.proxyPort;
-      const regexp =
-        devConfig.urlRegexp ||
-        new RegExp(`(http://)([^:]+:)${devConfig.port}(/)?`, "g");
-      settings.urlRegexp = settings.urlRegexp || regexp;
-    }
     if (devConfig.functionsPort) settings.functionsPort = devConfig.functionsPort
->>>>>>> dae855c7
     settings.dist = devConfig.publish || settings.dist; // dont loudassign if they dont need it
   }
   return settings;
