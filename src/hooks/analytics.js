--- conflicted
+++ resolved
@@ -1,8 +1,4 @@
-<<<<<<< HEAD
 const { track } = require("../utils/telemetry");
-=======
-const { track } = require('@netlify/cli-utils/src/utils/telemetry')
->>>>>>> f7b7c6ad
 
 const hook = async function(options) {
   track(options.eventName, options.payload)
