*-debug.log
*-error.log
/.nyc_output
/dist
/package-lock.json
/tmp
node_modules
misc
coverage
.netlify

# node sdk
vendor

# osx
.DS_STORE
.vscode
<<<<<<< HEAD
/site
.netlify
coverage
test-site
=======

# Ignore site files
site/dist
site/src/**/*.md
>>>>>>> de67deb0
<|MERGE_RESOLUTION|>--- conflicted
+++ resolved
@@ -15,14 +15,8 @@
 # osx
 .DS_STORE
 .vscode
-<<<<<<< HEAD
-/site
 .netlify
 coverage
 test-site
-=======
-
-# Ignore site files
 site/dist
-site/src/**/*.md
->>>>>>> de67deb0
+site/src/**/*.md